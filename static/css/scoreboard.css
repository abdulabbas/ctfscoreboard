html,body,.full-height {
  height: 100%;
}
body {
  padding-top: 40px;
}
.left-sidebar {
  background-color: #cbcbcb;
}
.btn-delete {
  display: inline;
  float: right;
  margin-top: -39px;
}
.list-group {
  margin-top: 20px;
}
.right {
  float: right;
  margin-top: -19px;
}
.solved {
  padding-top: 8px;
  padding-bottom: 8px;
}
.challenge-table {
  font-size: 16px;
}
.challenge-table .btn {
  padding-top: 0;
  padding-bottom: 0;
}
<<<<<<< HEAD
#scoreboard {
  font-size: 16px;
=======
a.btn {
  text-decoration: none;
>>>>>>> aa7e10d4
}<|MERGE_RESOLUTION|>--- conflicted
+++ resolved
@@ -30,11 +30,9 @@
   padding-top: 0;
   padding-bottom: 0;
 }
-<<<<<<< HEAD
 #scoreboard {
   font-size: 16px;
-=======
+}
 a.btn {
   text-decoration: none;
->>>>>>> aa7e10d4
 }