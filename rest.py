--- conflicted
+++ resolved
@@ -415,15 +415,11 @@
 
     def get(self):
         return dict(
-<<<<<<< HEAD
             teams=app.config.get('TEAMS', False),
             sbname=app.config.get('TITLE', 'Scoreboard'),
+            news_mechanism='poll',
+            news_poll_interval=app.config.get('NEWS_POLL_INTERVAL', 60000),
             )
-=======
-                teams=app.config.get('TEAMS', False),
-                news_mechanism='poll',
-                news_poll_interval=app.config.get('NEWS_POLL_INTERVAL', 60000))
->>>>>>> 3a2a1578
 
 api.add_resource(Config, '/api/config')
 
