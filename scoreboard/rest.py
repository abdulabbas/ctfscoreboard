# Copyright 2014 David Tomaschik <david@systemoverlord.com>
#
# Licensed under the Apache License, Version 2.0 (the "License");
# you may not use this file except in compliance with the License.
# You may obtain a copy of the License at
#
#    http://www.apache.org/licenses/LICENSE-2.0
#
# Unless required by applicable law or agreed to in writing, software
# distributed under the License is distributed on an "AS IS" BASIS,
# WITHOUT WARRANTIES OR CONDITIONS OF ANY KIND, either express or implied.
# See the License for the specific language governing permissions and
# limitations under the License.

import datetime
import flask
from flask.ext import restful
from flask.ext.restful import fields
import hashlib
import json
import os

from scoreboard.app import app
from scoreboard import controllers
from scoreboard import context
from scoreboard import csrfutil
from scoreboard import errors
from scoreboard import models
from scoreboard import utils

api = restful.Api(app)
context.ensure_setup()


# Custom fields
class HintField(fields.Raw):

    """Custom to show hint only if unlocked or admin."""

    def format(self, value):
        if getattr(value, '__iter__', None):
            return [self.format(v) for v in value]
        res = {
            'hid': value.hid,
            'challenge_cid': value.challenge_cid,
            'cost': value.cost,
        }
        if value.is_unlocked() or (flask.g.user and flask.g.user.admin):
            res['hint'] = value.hint
        return res


class ISO8601DateTime(fields.Raw):

    """Show datetimes as ISO8601."""

    def format(self, value):
        if isinstance(value, (int, float)):
            value = datetime.fromtimestamp(value)
        if isinstance(value, (datetime.datetime, datetime.date)):
            return value.isoformat()
        raise ValueError('Unable to convert %s to ISO8601.' % str(type(value)))


@api.representation('application/json')
def output_json(data, code, headers=None):
    """Custom JSON output with JSONP buster."""

    settings = {}
    if app.debug:
        settings['indent'] = 4
        settings['sort_keys'] = True

    dumped = json.dumps(data, **settings)
    dumped = ")]}',\n" + dumped + "\n"

    resp = flask.make_response(dumped, code)
    resp.headers.extend(headers or {})
    return resp


class User(restful.Resource):
    """Wrap User model."""

    decorators = [utils.login_required]

    resource_fields = {
        'uid': fields.Integer,
        'email': fields.String,
        'nick': fields.String,
        'admin': fields.Boolean,
        'team_tid': fields.Integer,
    }

    @restful.marshal_with(resource_fields)
    def get(self, user_id):
        if not flask.g.user.uid == user_id and not flask.g.user.admin:
            raise errors.AccessDeniedError('No access to that user.')
        return models.User.query.get_or_404(user_id)

    @restful.marshal_with(resource_fields)
    def put(self, user_id):
        if not flask.g.user.uid == user_id and not flask.g.user.admin:
            raise errors.AccessDeniedError('No access to that user.')
        user = models.User.query.get_or_404(user_id)
        data = flask.request.get_json()
        if flask.g.user.admin and 'admin' in data:
            if data['admin'] and not user.admin:
                user.promote()
            else:
                user.admin = False
        if data.get('password'):
            user.set_password(data['password'])
        models.commit()
        return user


class UserList(restful.Resource):
    """Registration and listing of users."""

    resource_fields = {
        'users': fields.Nested(User.resource_fields),
    }

    @utils.admin_required
    @restful.marshal_with(resource_fields)
    def get(self):
        return dict(users=models.User.query.all())

    @restful.marshal_with(User.resource_fields)
    def post(self):
        """Register a new user."""
        if flask.g.user:
            raise errors.ValidationError('Cannot register while logged in.')
        data = flask.request.get_json()
        user = controllers.register_user(data['email'], data['nick'],
                                         data['password'], data.get(
                                             'team_id'), data.get('team_name'),
                                         data.get('team_code'))
        return user


class Team(restful.Resource):
    """Manage single team."""

    decorators = [utils.login_required]

    team_fields = {
        'tid': fields.Integer,
        'name': fields.String,
        'score': fields.Integer,
        'solves': fields.Integer,
    }
    resource_fields = team_fields.copy()
    resource_fields['players'] = fields.Nested(User.resource_fields)

    @restful.marshal_with(resource_fields)
    def get(self, team_id):
        if not utils.access_team(team_id):
            raise errors.AccessDeniedError('No access to that team.')
        team = models.Team.query.get_or_404(team_id)
        return self._marshal_team(team)

    def _marshal_team(self, team):
        result = {}
        for k in self.team_fields:
            result[k] = getattr(team, k)
        result['players'] = list(team.players.all())
        return result

    @restful.marshal_with(resource_fields)
    def put(self, team_id):
        if not utils.access_team(team_id):
            raise errors.AccessDeniedError('No access to that team.')
        team = models.Team.query.get_or_404(team_id)
        data = flask.request.get_json()
        # Writable fields
        for field in ('name', 'score'):
            setattr(team, field, data.get(field, getattr(team, field)))
        return self._marshal_team(team)


class TeamList(restful.Resource):
    """Get a list of all teams."""

    resource_fields = {
        'teams': fields.Nested(Team.team_fields),
    }

    @restful.marshal_with(resource_fields)
    def get(self):
        return dict(teams=models.Team.query.all())


class Session(restful.Resource):

    """Represents a logged-in session, used for login/logout."""

    team_fields = Team.team_fields.copy()
    team_fields['code'] = fields.String
    resource_fields = {
        'user': fields.Nested(User.resource_fields),
        'team': fields.Nested(team_fields),
    }

    @restful.marshal_with(resource_fields)
    @utils.login_required
    def get(self):
        """Get the current session."""
        return dict(
                user=flask.g.user,
                team=flask.g.team)

    @restful.marshal_with(resource_fields)
    def post(self):
        """Login a user."""
        data = flask.request.get_json()
        user = controllers.user_login(data['email'], data['password'])
        if not user:
            raise errors.LoginError('Invalid username/password')
        return dict(user=user, team=user.team)

    def delete(self):
        flask.session['user'] = None
        return {'message': 'OK'}

api.add_resource(UserList, '/api/users')
api.add_resource(User, '/api/users/<int:user_id>')
api.add_resource(TeamList, '/api/teams')
api.add_resource(Team, '/api/teams/<int:team_id>')
api.add_resource(Session, '/api/session')


class Challenge(restful.Resource):
    """A single challenge."""

    decorators = [utils.admin_required]

    challenge_fields = {
        'cid': fields.Integer,
        'name': fields.String,
        'points': fields.Integer,
        'description': fields.String,
        'unlocked': fields.Boolean,
        'hints': HintField,
        'cat_cid': fields.Integer,
        'answered': fields.Boolean,
        'solves': fields.Integer,
    }
    attachment_fields = {
        'aid': fields.String,
        'filename': fields.String,
    }
    resource_fields = challenge_fields.copy()
    resource_fields['attachments'] = fields.List(
            fields.Nested(attachment_fields))

    @restful.marshal_with(resource_fields)
    def get(self, challenge_id):
        return models.Challenge.query.get_or_404(challenge_id)

    @restful.marshal_with(resource_fields)
    def put(self, challenge_id):
        challenge = models.Challenge.query.get_or_404(challenge_id)
        data = flask.request.get_json()
        old_unlocked = challenge.unlocked
        for field in ('name', 'description', 'points', 'cat_cid', 'unlocked'):
            setattr(
                challenge, field, data.get(field, getattr(challenge, field)))
        if 'answer' in data and data['answer']:
            challenge.change_answer(data['answer'])
        if 'hints' in data:
            challenge.set_hints(data['hints'])
        if 'attachments' in data:
            challenge.set_attachments(data['attachments'])
        if challenge.unlocked and not old_unlocked:
            news = 'Challenge "%s" unlocked!' % challenge.name
            models.News.game_broadcast(message=news)

        models.commit()
        return challenge

    def delete(self, challenge_id):
        challenge = models.Challenge.query.get_or_404(challenge_id)
        models.db.session.delete(challenge)
        models.commit()


class ChallengeList(restful.Resource):
    """Create & manage challenges for admins."""

    decorators = [utils.admin_required]

    resource_fields = {
        'challenges': fields.Nested(Challenge.resource_fields)
    }

    @restful.marshal_with(resource_fields)
    def get(self):
        return dict(challenges=list(models.Challenge.query.all()))

    @restful.marshal_with(Challenge.resource_fields)
    def post(self):
        data = flask.request.get_json()
        unlocked = data.get('unlocked', False)
        chall = models.Challenge.create(
            data['name'],
            data['description'],
            data['points'],
            data['answer'],
            data['cat_cid'],
            unlocked)
        if 'hints' in data:
            chall.set_hints(data['hints'])
        if 'attachments' in data:
            chall.set_attachments(data['attachments'])

        if unlocked:
            news = 'New challenge created: "%s"' % chall.name
            models.News.game_broadcast(message=news)
        models.commit()
        return chall


class Category(restful.Resource):
    """Single category of challenges."""

    decorators = [utils.login_required, utils.require_gametime]

    category_fields = {
        'cid': fields.Integer,
        'name': fields.String,
        'slug': fields.String,
        'unlocked': fields.Boolean,
        'description': fields.String,
    }
    resource_fields = category_fields.copy()
    resource_fields['challenges'] = fields.Nested(Challenge.resource_fields)

    @restful.marshal_with(resource_fields)
    def get(self, category_id):
        category = models.Category.query.get_or_404(category_id)
        return self.get_challenges(category)

    @utils.admin_required
    @restful.marshal_with(resource_fields)
    def put(self, category_id):
        category = models.Category.query.get_or_404(category_id)
        # TODO: updates
        return self.get_challenges(category)

    def get_challenges(self, category):
        if flask.g.user and flask.g.user.admin:
            challenges = category.challenges
        else:
            unlocked_identity = True
            challenges = category.challenges.filter(
                models.Challenge.unlocked == unlocked_identity)
        res = {k: getattr(category, k) for k in self.category_fields}
        res['challenges'] = list(challenges)
        return res

    @utils.admin_required
    def delete(self, category_id):
        category = models.Category.query.get_or_404(category_id)
        models.db.session.delete(category)
        models.commit()


class CategoryList(restful.Resource):
    """List of all categories."""

    decorators = [utils.login_required, utils.require_gametime]

    resource_fields = {
        'categories': fields.Nested(Category.category_fields)
    }

    @restful.marshal_with(resource_fields)
    def get(self):
        return dict(categories=list(models.Category.query.all()))

    @utils.admin_required
    @restful.marshal_with(Category.category_fields)
    def post(self):
        data = flask.request.get_json()
        return models.Category.create(
            data['name'],
            data['description'])


class Hint(restful.Resource):
    """Wrap hint just for unlocking."""

    decorators = [utils.login_required, utils.team_required]

    resource_fields = {
        'hid': fields.Integer,
        'challenge_cid': fields.Integer,
        'hint': fields.String,
        'cost': fields.Integer,
    }

    @restful.marshal_with(resource_fields)
    def post(self):
        """Unlock a hint."""
        data = flask.request.get_json()
        return controllers.unlock_hint(data['hid'])


class Answer(restful.Resource):
    """Submit an answer."""

    decorators = [utils.login_required, utils.team_required]

    # TODO: get answers for admin?

    def post(self):
        data = flask.request.get_json()
        points = controllers.submit_answer(data['cid'], data['answer'])
        return dict(points=points)

api.add_resource(Category, '/api/categories/<int:category_id>')
api.add_resource(CategoryList, '/api/categories')
api.add_resource(ChallengeList, '/api/challenges')
api.add_resource(Challenge, '/api/challenges/<int:challenge_id>')
api.add_resource(Hint, '/api/unlock_hint')
api.add_resource(Answer, '/api/answers')


class APIScoreboard(restful.Resource):
    """Retrieve the scoreboard."""

    line_fields = {
        'position': fields.Integer,
        'name': fields.String,
        'score': fields.Integer,
    }
    resource_fields = {
        'scoreboard': fields.Nested(line_fields),
    }

    @restful.marshal_with(resource_fields)
    def get(self):
        return dict(scoreboard=[
            {'position': i, 'name': v.name, 'score': v.score}
            for i, v in models.Team.enumerate()])

api.add_resource(APIScoreboard, '/api/scoreboard')


class Config(restful.Resource):
    """Get basic config for the scoreboard.

    This should not change often as it is highly-cached on the client.
    """

    def get(self):
        return dict(
            teams=app.config.get('TEAMS', False),
            sbname=app.config.get('TITLE', 'Scoreboard'),
            news_mechanism='poll',
            news_poll_interval=app.config.get('NEWS_POLL_INTERVAL', 60000),
            csrf_token=csrfutil.get_csrf_token(),
            )

api.add_resource(Config, '/api/config')


class News(restful.Resource):
    """Display and manage news."""

    resource_fields = {
        'nid': fields.Integer,
        'news_type': fields.String,
        'timestamp': ISO8601DateTime,
        'author': fields.String,
        'message': fields.String,
    }

    @restful.marshal_with(resource_fields)
    def get(self):
        if flask.g.team:
            news = models.News.for_team(flask.g.team)
        else:
            news = models.News.for_public()
        return list(news)

    @utils.admin_required
    @restful.marshal_with(resource_fields)
    def post(self):
        data = flask.request.get_json()
        tid = None
        if 'tid' in data:
            try:
                tid = int(data['tid'])
            except ValueError:
                pass
        author = flask.g.user.nick
        if tid:
            item = models.News.unicast(tid, author, data['message'])
        else:
            item = models.News.broadcast(author, data['message'])
        models.commit()
        return item


api.add_resource(News, '/api/news')


class Page(restful.Resource):
    """Create and retrieve static pages."""

    resource_fields = {
        'path': fields.String,
        'title': fields.String,
        'contents': fields.String,
    }

    @restful.marshal_with(resource_fields)
    def get(self, path):
        app.logger.info('Path: %s', path)
        return models.Page.query.get_or_404(path)

    @utils.admin_required
    @restful.marshal_with(resource_fields)
    def post(self, path):
        data = flask.request.get_json()
        page = models.Page.query.get(path)
        if not page:
            page = models.Page()
            models.db.session.add(page)
        page['title'] = data.get('title', '')
        page['contents'] = data.get('contents', '')
        models.commit()
        return page

    @utils.admin_required
    def delete(self, path):
        page = models.Page.query.get_or_404(path)
        models.db.session.delete(page)
        models.commit()
        return {}

api.add_resource(Page, '/api/page/<path:path>')


class Upload(restful.Resource):
    """Allow uploading of files."""

    decorators = [utils.admin_required]

    def post(self):
        fp = flask.request.files['file']
        # Hash the file
        md = hashlib.sha256()
        while True:
            blk = fp.read(2**16)
            if not blk:
                break
            md.update(blk)
        fhash = md.hexdigest()
        fp.seek(0, os.SEEK_SET)
        dest_name = os.path.join(utils.attachment_dir(create=True), fhash)
        fp.save(dest_name, buffer_size=2**16)
        return dict(aid=fhash, content_type=fp.mimetype)

api.add_resource(Upload, '/api/upload')


class BackupRestore(restful.Resource):
    """Control for backup and restore."""
    decorators = [utils.admin_required]

    def get(self):
        # TODO: refactor, this is messy
        categories = {}
        for cat in models.Category.query.all():
            challenges = []
            for q in cat.challenges:
                hints = []
                for h in q.hints:
                    hints.append({
                        'hint': h.hint,
                        'cost': h.cost,
                    })
                attachments = []
                for a in q.attachments:
                    attachments.append({
                        'aid': a.aid,
                        'filename': a.filename,
                        'content_type': a.content_type,
                    })
                challenges.append({
                    'category': cat.cid,
                    'name': q.name,
                    'description': q.description,
                    'points': q.points,
                    'answer_hash': q.answer_hash,
                    'hints': hints,
                    'attachments': attachments,
                })
            categories[cat.cid] = {
                'name': cat.name,
                'description': cat.description,
                'challenges': challenges,
            }
        return (
            {'categories': categories},
            200,
            {'Content-Disposition': 'attachment; filename=challenges.json'})

    def post(self):
<<<<<<< HEAD
=======
        # TODO: refactor, this is messy
>>>>>>> a3f13384
        data = flask.request.get_json()
        categories = data['categories']

        if data.get('replace', False):
<<<<<<< HEAD
            models.Attachment.query.delete()
=======
>>>>>>> a3f13384
            models.Hint.query.delete()
            models.Challenge.query.delete()
            models.Category.query.delete()

        cats = {}
        challs = 0
        for catid, cat in categories.iteritems():
            newcat = models.Category()
            for f in ('name', 'description'):
                setattr(newcat, f, cat[f])
            models.db.session.add(newcat)
            cats[int(catid)] = newcat

            for challenge in cat['challenges']:
                newchall = models.Challenge()
                for f in ('name', 'description', 'points', 'answer_hash'):
                    setattr(newchall, f, challenge[f])
                newchall.category = newcat
                models.db.session.add(newchall)
                challs += 1
                for h in challenge.get('hints', []):
                    hint = models.Hint()
                    hint.challenge = newchall
                    hint.hint = h['hint']
                    hint.cost = int(h['cost'])
                    models.db.session.add(hint)
<<<<<<< HEAD
                for a in challenge.get('attachments', []):
                    attachment = models.Attachment()
                    attachment.challenge = newchall
                    attachment.aid = a['aid']
                    attachment.filename = a['filename']
                    attachment.content_type = a['content_type']
                    models.db.session.add(attachment)
=======
>>>>>>> a3f13384

        models.commit()
        return {'message': '%d Categories and %d Challenges imported.' %
                (len(cats), challs)}

api.add_resource(BackupRestore, '/api/backup')<|MERGE_RESOLUTION|>--- conflicted
+++ resolved
@@ -611,18 +611,12 @@
             {'Content-Disposition': 'attachment; filename=challenges.json'})
 
     def post(self):
-<<<<<<< HEAD
-=======
         # TODO: refactor, this is messy
->>>>>>> a3f13384
         data = flask.request.get_json()
         categories = data['categories']
 
         if data.get('replace', False):
-<<<<<<< HEAD
             models.Attachment.query.delete()
-=======
->>>>>>> a3f13384
             models.Hint.query.delete()
             models.Challenge.query.delete()
             models.Category.query.delete()
@@ -649,7 +643,6 @@
                     hint.hint = h['hint']
                     hint.cost = int(h['cost'])
                     models.db.session.add(hint)
-<<<<<<< HEAD
                 for a in challenge.get('attachments', []):
                     attachment = models.Attachment()
                     attachment.challenge = newchall
@@ -657,8 +650,6 @@
                     attachment.filename = a['filename']
                     attachment.content_type = a['content_type']
                     models.db.session.add(attachment)
-=======
->>>>>>> a3f13384
 
         models.commit()
         return {'message': '%d Categories and %d Challenges imported.' %
