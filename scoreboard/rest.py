# Copyright 2016 Google Inc. All Rights Reserved.
#
# Licensed under the Apache License, Version 2.0 (the "License");
# you may not use this file except in compliance with the License.
# You may obtain a copy of the License at
#
#    http://www.apache.org/licenses/LICENSE-2.0
#
# Unless required by applicable law or agreed to in writing, software
# distributed under the License is distributed on an "AS IS" BASIS,
# WITHOUT WARRANTIES OR CONDITIONS OF ANY KIND, either express or implied.
# See the License for the specific language governing permissions and
# limitations under the License.

import datetime
import flask
import flask_restful
from flask_restful import fields
import hashlib
import json
import os
import pytz

from scoreboard import attachments
from scoreboard import auth
from scoreboard import cache
from scoreboard import controllers
from scoreboard import context
from scoreboard import csrfutil
from scoreboard import errors
from scoreboard import main
from scoreboard import models
from scoreboard import utils

app = main.get_app()
api = flask_restful.Api(app)
context.ensure_setup()


# Custom fields
class ISO8601DateTime(fields.Raw):
    """Show datetimes as ISO8601."""

    def format(self, value):
        if value is None:
            return None
        if isinstance(value, (int, float)):
            value = datetime.fromtimestamp(value)
        if isinstance(value, (datetime.datetime, datetime.date)):
            if getattr(value, 'tzinfo', True) is None:
                value = value.replace(tzinfo=pytz.UTC)
            return value.isoformat()
        raise ValueError('Unable to convert %s to ISO8601.' % str(type(value)))


class PrerequisiteField(fields.Raw):
    """Prerequisite data."""

    def format(self, value):
        try:
            data = json.loads(value)
        except ValueError:
            return {'type': 'None'}
        return data



### Utility functions
@api.representation('application/json')
def output_json(data, code, headers=None):
    """Custom JSON output with JSONP buster."""

    settings = {}
    if app.debug:
        settings['indent'] = 4
        settings['sort_keys'] = True

    dumped = json.dumps(data, **settings)
    if not (headers and headers.pop('X-No-XSSI', None)):
        dumped = ")]}',\n" + dumped + "\n"

    resp = flask.make_response(dumped, code)
    resp.headers.extend(headers or {})
    return resp


def get_field(name, *args):
    data = flask.request.get_json()
    try:
        return data[name]
    except KeyError:
        if args:
            return args[0]
        raise errors.ValidationError(
            'Required field {} not given.'.format(name))


class User(flask_restful.Resource):
    """Wrap User model."""

    decorators = [utils.login_required]

    resource_fields = {
        'uid': fields.Integer,
        'email': fields.String,
        'nick': fields.String,
        'admin': fields.Boolean,
        'team_tid': fields.Integer,
    }

    @flask_restful.marshal_with(resource_fields)
    def get(self, user_id):
        if not flask.g.uid == user_id and not flask.g.admin:
            raise errors.AccessDeniedError('No access to that user.')
        return models.User.query.get_or_404(user_id)

    @flask_restful.marshal_with(resource_fields)
    def put(self, user_id):
        if not flask.g.uid == user_id and not flask.g.admin:
            raise errors.AccessDeniedError('No access to that user.')
        user = models.User.query.get_or_404(user_id)
        data = flask.request.get_json()
        if utils.is_admin() and 'admin' in data:
            if data['admin'] and not user.admin:
                try:
                    user.promote()
                except AssertionError:
                    raise errors.ValidationError(
                        'Error promoting. Has player solved challenges?')
            else:
                user.admin = False
        if data.get('password'):
            user.set_password(data['password'])
        if utils.is_admin():
            user.nick = data['nick']
            if not app.config.get('TEAMS'):
                user.team.name = data['nick']
        if not user.admin and data['team_tid'] != user.team_tid:
            if utils.GameTime.open(after_end=True) and not utils.is_admin():
                raise errors.AccessDeniedError(
                        'Teams cannot be changed once the game has begun')
            else:
                print "bouta change some teams up in this"

        try:
            models.commit()
        except AssertionError:
                raise errors.ValidationError(
                        'Error in updating user.  Details are logged.')
        return user


class UserList(flask_restful.Resource):
    """Registration and listing of users."""

    resource_fields = {
        'users': fields.Nested(User.resource_fields),
    }

    @utils.admin_required
    @flask_restful.marshal_with(resource_fields)
    def get(self):
        return dict(users=models.User.query.all())

    @flask_restful.marshal_with(User.resource_fields)
    def post(self):
        """Register a new user."""
        if models.User.current():
            raise errors.ValidationError('Cannot register while logged in.')
        data = flask.request.get_json()
        if not data.get('nick', ''):
            raise errors.ValidationError('Need a player nick.')
        if (app.config.get('TEAMS') and not data.get('team_name', '') and not
            data.get('team_id', 0)):
            raise errors.ValidationError('Need a team name.')
        user = auth.register(flask.request)
        utils.session_for_user(user)
        return user


class Team(flask_restful.Resource):
    """Manage single team."""

    decorators = [utils.login_required]

    history_fields = {
        'when': ISO8601DateTime(),
        'score': fields.Integer,
    }
    team_fields = {
        'tid': fields.Integer,
        'name': fields.String,
        'score': fields.Integer,
        'solves': fields.Integer,
    }
    solved_challenges = {
        'cid': fields.Integer,
        'name': fields.String,
        'cat_slug': fields.String,
        'cat_name': fields.String,
        'solved': ISO8601DateTime(),
        'points': fields.Integer,
    }
    resource_fields = team_fields.copy()
    resource_fields['players'] = fields.Nested(User.resource_fields)
    resource_fields['score_history'] = fields.Nested(history_fields)
    resource_fields['solved_challenges'] = fields.Nested(solved_challenges)

    @flask_restful.marshal_with(resource_fields)
    def get(self, team_id):
<<<<<<< HEAD
        print team_id
=======
        # TODO: this takes too many queries, fix to 1
>>>>>>> cf9d0822
        team = models.Team.query.get_or_404(team_id)
        return self._marshal_team(team, extended=True)

    def _marshal_team(self, team, extended=False):
        result = {}
        for k in self.team_fields:
            result[k] = getattr(team, k)
        if extended:
            challenges = []
            for answer in team.answers:
                challenges.append({
                    'solved': answer.timestamp,
                    'points': answer.current_points,
                    'name': answer.challenge.name,
                    'cid': answer.challenge_cid,
                    'cat_slug': answer.challenge.category.slug,
                    'cat_name': answer.challenge.category.name,
                    })
            result['solved_challenges'] = challenges
            result['score_history'] = team.score_history
        else:
            result['solved_challenges'] = []
            result['score_history'] = []
        if team.can_access():
            result['players'] = list(team.players.all())
        else:
            result['players'] = []
        return result

    @utils.admin_required
    @flask_restful.marshal_with(resource_fields)
    def put(self, team_id):
        team = models.Team.query.get_or_404(team_id)
        app.logger.info('Update of team %r by %r.', team, models.User.current())
        data = flask.request.get_json()
        # Writable fields
        for field in ('name', 'score'):
            setattr(team, field, data.get(field, getattr(team, field)))
        models.commit()
        cache.delete_team('team/%d')
        return self._marshal_team(team)


class TeamList(flask_restful.Resource):
    """Get a list of all teams."""

    resource_fields = {
        'teams': fields.Nested(Team.team_fields),
    }

    @flask_restful.marshal_with(resource_fields)
    def get(self):
        return dict(teams=models.Team.all())


class TeamChange(flask_restful.Resource):
    """Endpoint for changing teams."""

    resource_fields = {
        'uid': fields.Integer,
        'team_tid': fields.Integer,
        'code': fields.String,
    }

    @flask_restful.marshal_with(resource_fields)
    def put(self):
        current = models.User.current()
        if not (current.admin or current.uid == get_field('uid')):
            raise errors.AccessDeniedError('Cannot Modify this User')
        controllers.change_user_team(get_field('uid'), get_field('team_tid'), get_field('code'))

class Session(flask_restful.Resource):

    """Represents a logged-in session, used for login/logout."""

    team_fields = Team.team_fields.copy()
    team_fields['code'] = fields.String
    resource_fields = {
        'user': fields.Nested(User.resource_fields),
        'team': fields.Nested(team_fields),
        'redirect': fields.String,
    }

    @flask_restful.marshal_with(resource_fields)
    @utils.login_required
    def get(self):
        """Get the current session."""
        return dict(
                user=models.User.current(),
                team=models.Team.current())

    @flask_restful.marshal_with(resource_fields)
    def post(self):
        """Login a user."""
        user = auth.login_user(flask.request)
        if not user:
            redir = auth.get_login_uri()
            if redir:
                return dict(redirect=redir)
            return {}
        app.logger.info('%r logged in.', user)
        utils.session_for_user(user)
        return dict(user=user, team=user.team)

    def delete(self):
        auth.logout()
        if flask.session.get('user', None):
            app.logger.info('%r logging out.', models.User.current())
            flask.session.clear()
        try:
            del flask.g.user
        except:
            pass
        try:
            del flask.g.team
        except:
            pass
        return {'message': 'OK'}


class PasswordReset(flask_restful.Resource):
    """Setup for password reset."""

    def get(self, email):
        """Send a password reset email."""
        user = models.User.get_by_email(email)
        if not user:
            flask.abort(404)
        controllers.offer_password_reset(user)
        app.logger.info('Request password reset for %r.', user)
        return {'message': 'Reset email sent.'}

    def post(self, email):
        """Verify reset and set new password."""
        # TODO: Move to controller
        data = flask.request.get_json()
        user = models.User.get_by_email(email)
        if not user:
            flask.abort(404)
        if not user.verify_token(data.get('token', '')):
            raise errors.AccessDeniedError('Invalid token.')
        if data['password'] != data['password2']:
            raise errors.ValidationError("Passwords don't match.")
        user.set_password(data['password'])
        app.logger.info('Password reset for %r.', user)
        models.commit()
        controllers.user_login(email, data['password'])
        return {'message': 'Password reset.'}

api.add_resource(UserList, '/api/users')
api.add_resource(User, '/api/users/<int:user_id>')
api.add_resource(TeamChange, '/api/teams/change')
api.add_resource(TeamList, '/api/teams')
api.add_resource(Team, '/api/teams/<int:team_id>')
api.add_resource(Session, '/api/session')

if app.config.get('LOGIN_METHOD') == 'local':
	api.add_resource(PasswordReset, '/api/pwreset/<email>')


class Challenge(flask_restful.Resource):
    """A single challenge."""

    decorators = [utils.admin_required]

    challenge_fields = {
        'cid': fields.Integer,
        'name': fields.String,
        'points': fields.Integer,
        'description': fields.String,
        'unlocked': fields.Boolean,
        'cat_slug': fields.String,
        'answered': fields.Boolean,
        'solves': fields.Integer,
        'weight': fields.Integer,
        'prerequisite': PrerequisiteField,
        'teaser': fields.Boolean,
    }
    attachment_fields = {
        'aid': fields.String,
        'filename': fields.String,
    }
    tags_fields = {
        'tagslug': fields.String,
        'name':    fields.String,
    }
    team_fields = {
        'name': fields.String,
        'tid': fields.Integer,
    }
    answers_fields = {
        'timestamp': fields.DateTime,
    }
    answers_fields['team'] = fields.Nested(team_fields)

    resource_fields = challenge_fields.copy()
    resource_fields['attachments'] = fields.List(
            fields.Nested(attachment_fields))
    resource_fields['tags'] = fields.List(
            fields.Nested(tags_fields))
    resource_fields['answers'] = fields.List(
            fields.Nested(answers_fields))

    @flask_restful.marshal_with(resource_fields)
    def get(self, challenge_id):
        return models.Challenge.query.get_or_404(challenge_id)

    @flask_restful.marshal_with(resource_fields)
    def put(self, challenge_id):
        challenge = models.Challenge.query.get_or_404(challenge_id)
        data = flask.request.get_json()
        old_unlocked = challenge.unlocked
        for field in (
                'name', 'description', 'points', 'cat_slug', 'unlocked', 'weight'):
            setattr(
                challenge, field, data.get(field, getattr(challenge, field)))
        if 'answer' in data and data['answer']:
            answer = utils.normalize_input(data['answer'])
            challenge.change_answer(answer)
        if 'attachments' in data:
            challenge.set_attachments(data['attachments'])
        if 'prerequisite' in data:
            challenge.set_prerequisite(data['prerequisite'])
        else:
            challenge.prerequisite = ''
        if 'tags' in data:
            challenge.set_tags(data['tags'])
        if challenge.unlocked and not old_unlocked:
            news = 'Challenge "%s" unlocked!' % challenge.name
            models.News.game_broadcast(message=news)

        app.logger.info('Challenge %s updated by %r.', challenge, models.User.current())

        models.commit()
        cache.clear()
        return challenge

    def delete(self, challenge_id):
        challenge = models.Challenge.query.get_or_404(challenge_id)
        models.db.session.delete(challenge)
        models.commit()
        cache.clear()


class ChallengeList(flask_restful.Resource):
    """Create & manage challenges for admins."""

    decorators = [utils.admin_required]

    resource_fields = {
        'challenges': fields.Nested(Challenge.resource_fields)
    }

    @flask_restful.marshal_with(resource_fields)
    def get(self):
        return dict(challenges=list(models.Challenge.query.all()))

    @flask_restful.marshal_with(Challenge.resource_fields)
    def post(self):
        data = flask.request.get_json()
        unlocked = data.get('unlocked', False)
        answer = utils.normalize_input(data['answer'])
        chall = models.Challenge.create(
            data['name'],
            data['description'],
            data['points'],
            answer,
            data['cat_slug'],
            unlocked)
        if 'attachments' in data:
            chall.set_attachments(data['attachments'])
        if 'prerequisite' in data:
            chall.set_prerequisite(data['prerequisite'])
        if 'tags' in data:
            chall.set_tags(data['tags'])

        if unlocked and utils.GameTime.open():
            news = 'New challenge created: "%s"' % chall.name
            models.News.game_broadcast(message=news)

        models.commit()
        app.logger.info('Challenge %s created by %r.', chall, models.User.current())
        return chall

class Tag(flask_restful.Resource):
    """Single tag for challenges."""

    decorators = [utils.login_required, utils.require_started]

    tag_fields = {
        'name': fields.String,
        'tagslug': fields.String,
        'description': fields.String
    }
    resource_fields = tag_fields.copy()
    resource_fields['challenges'] = fields.Nested(Challenge.resource_fields)

    @flask_restful.marshal_with(resource_fields)
    def get(self, tag_slug):
        tag = models.Tag.query.get_or_404(tag_slug)
        return self.get_challenges(tag)


    @utils.admin_required
    @flask_restful.marshal_with(resource_fields)
    def put(self, tag_slug):
        tag = models.Tag.query.get_or_404(tag_slug)
        tag.name = get_field('name')
        tag.description = get_field('description', tag.description)

        app.logger.info('Tag %s updated by %r', tag, models.User.current())
        models.commit()
        cache.clear()
        return self.get_challenges(tag)

    @utils.admin_required
    def delete(self, tag_slug):
        tag = models.Tag.query.get_or_404(tag_slug)
        models.db.session.delete(tag)
        cache.clear()
        models.commit()

    @classmethod
    def get_challenges(cls, tag):
        if models.User.current() and models.User.current().admin:
            challenges = tag.challenges
        else:
            raw = tag.get_challenges()
            challenges = []
            for ch in raw:
                if ch.unlocked_for_team(models.Team.current()):
                    challenges.append(ch)
                elif ch.teaser:
                    challenges.append(cls._tease_challenge(ch))
        res = {k: getattr(tag, k) for k in cls.tag_fields}
        res['challenges'] = list(challenges)
        return res

class TagList(flask_restful.Resource):
    """List of all tags"""

    decorators = [utils.login_required, utils.require_started]

    resource_fields = {
        'tags': fields.Nested(Tag.tag_fields)
    }

    @cache.rest_team_cache('tags/%d')
    @flask_restful.marshal_with(resource_fields)
    def get(self):
        q = models.Tag.query.all()
        return dict(tags=q)

    @utils.admin_required
    @flask_restful.marshal_with(Tag.tag_fields)
    def post(self):
        tag = models.Tag.create(
            get_field('name'),
            get_field('description', ''))
        models.commit()
        app.logger.info('Tag %s created by %r.', tag, models.User.current())
        cache.clear()
        return tag



class Category(flask_restful.Resource):
    """Single category of challenges."""

    decorators = [utils.login_required, utils.require_started]

    category_fields = {
        'name': fields.String,
        'slug': fields.String,
        'unlocked': fields.Boolean,
        'description': fields.String,
        'challenge_count': fields.Integer,
        'solved_count': fields.Integer,
    }
    resource_fields = category_fields.copy()
    resource_fields['challenges'] = fields.Nested(Challenge.resource_fields)

    @flask_restful.marshal_with(resource_fields)
    def get(self, category_slug):
        category = models.Category.query.get_or_404(category_slug)
        return self.get_challenges(category)

    @utils.admin_required
    @flask_restful.marshal_with(resource_fields)
    def put(self, category_slug):
        category = models.Category.query.get_or_404(category_slug)
        category.name = get_field('name')
        category.description = get_field('description', '')

        app.logger.info('Category %s updated by %r.', category, models.User.current())
        models.commit()
        cache.clear()
        return self.get_challenges(category)

    @classmethod
    def get_challenges(cls, category):
        if models.User.current() and models.User.current().admin:
            challenges = category.challenges
        else:
            raw = category.get_challenges()
            challenges = []
            for ch in raw:
                if ch.unlocked_for_team(models.Team.current()):
                    challenges.append(ch)
                elif ch.teaser:
                    challenges.append(cls._tease_challenge(ch))
        res = {k: getattr(category, k) for k in cls.category_fields}
        res['challenges'] = list(challenges)
        return res

    @staticmethod
    def _tease_challenge(chall):
        res = {k: getattr(chall, k) for k in Challenge.resource_fields}
        for f in ('description', 'attachments'):
            del res[f]
        return res

    @utils.admin_required
    def delete(self, category_slug):
        category = models.Category.query.get_or_404(category_slug)
        models.db.session.delete(category)
        cache.clear()
        models.commit()


class CategoryList(flask_restful.Resource):
    """List of all categories."""

    decorators = [utils.login_required, utils.require_started]

    resource_fields = {
        'categories': fields.Nested(Category.resource_fields)
    }

    @cache.rest_team_cache('cats/%d')
    @flask_restful.marshal_with(resource_fields)
    def get(self):
        q = models.Category.joined_query()
        categories = [Category.get_challenges(c) for c in q.all()]
        return dict(categories=categories)

    @utils.admin_required
    @flask_restful.marshal_with(Category.category_fields)
    def post(self):
        cat = models.Category.create(
            get_field('name'),
            get_field('description', ''))
        models.commit()
        app.logger.info('Category %s created by %r.', cat, models.User.current())
        cache.clear()
        return cat


class Answer(flask_restful.Resource):
    """Submit an answer."""

    decorators = [utils.login_required, utils.team_required,
            utils.require_submittable]

    # TODO: get answers for admin?

    def post(self):
        data = flask.request.get_json()
        answer = utils.normalize_input(data['answer'])
        points = controllers.submit_answer(data['cid'], answer)
        models.commit()
        cache.delete_team('cats/%d')
        cache.delete('scoreboard')
        return dict(points=points)

api.add_resource(Tag, '/api/tags/<string:tag_slug>')
api.add_resource(TagList, '/api/tags')
api.add_resource(Category, '/api/categories/<string:category_slug>')
api.add_resource(CategoryList, '/api/categories')
api.add_resource(ChallengeList, '/api/challenges')
api.add_resource(Challenge, '/api/challenges/<int:challenge_id>')
api.add_resource(Answer, '/api/answers')


class APIScoreboard(flask_restful.Resource):
    """Retrieve the scoreboard."""

    line_fields = {
        'position': fields.Integer,
        'tid': fields.Integer,
        'name': fields.String,
        'score': fields.Integer,
        'history': fields.Nested(Team.history_fields),
    }
    resource_fields = {
        'scoreboard': fields.Nested(line_fields),
    }

    @cache.rest_cache('scoreboard')
    @flask_restful.marshal_with(resource_fields)
    def get(self):
        opts = {
            'with_history': True,
            'above_zero': not app.config.get('SCOREBOARD_ZEROS'),
        }
        return dict(scoreboard=[
            {'position': i, 'name': v.name, 'tid': v.tid,
             'score': v.score, 'history': v.score_history}
            for i, v in models.Team.enumerate(**opts)])

api.add_resource(APIScoreboard, '/api/scoreboard')


class Config(flask_restful.Resource):
    """Get basic app.config for the scoreboard.

    This should not change often as it is highly-cached on the client.
    """

    def get(self):
        datefmt = ISO8601DateTime()
        return dict(
            teams=app.config.get('TEAMS'),
            sbname=app.config.get('TITLE'),
            news_mechanism='poll',
            news_poll_interval=app.config.get('NEWS_POLL_INTERVAL'),
            csrf_token=csrfutil.get_csrf_token(),
            rules=app.config.get('RULES'),
            game_start=datefmt.format(utils.GameTime.start),
            game_end=datefmt.format(utils.GameTime.end),
            login_url=auth.get_login_uri(),
            register_url=auth.get_register_uri(),
            login_method=app.config.get('LOGIN_METHOD'),
            scoring=app.config.get('SCORING'),
            )

api.add_resource(Config, '/api/config')


class News(flask_restful.Resource):
    """Display and manage news."""

    resource_fields = {
        'nid': fields.Integer,
        'news_type': fields.String,
        'timestamp': ISO8601DateTime,
        'author': fields.String,
        'message': fields.String,
    }

    @flask_restful.marshal_with(resource_fields)
    def get(self):
        if models.Team.current():
            news = models.News.for_team(models.Team.current())
        else:
            news = models.News.for_public()
        return list(news)

    @utils.admin_required
    @flask_restful.marshal_with(resource_fields)
    def post(self):
        data = flask.request.get_json()
        tid = None
        if 'tid' in data:
            try:
                tid = int(data['tid'])
            except ValueError:
                pass
        author = models.User.current().nick
        if tid:
            item = models.News.unicast(tid, author, data['message'])
        else:
            item = models.News.broadcast(author, data['message'])
        models.commit()
        return item


api.add_resource(News, '/api/news')


class Page(flask_restful.Resource):
    """Create and retrieve static pages."""

    resource_fields = {
        'path': fields.String,
        'title': fields.String,
        'contents': fields.String,
    }

    @flask_restful.marshal_with(resource_fields)
    def get(self, path):
        app.logger.info('Path: %s', path)
        return models.Page.query.get_or_404(path)

    @utils.admin_required
    @flask_restful.marshal_with(resource_fields)
    def post(self, path):
        data = flask.request.get_json()
        page = models.Page.query.get(path)
        if not page:
            page = models.Page()
            page.path = path
            models.db.session.add(page)
        page.path = data.get('path', path)
        page.title = data.get('title', page.title)
        page.contents = data.get('contents', page.contents)
        models.commit()
        return page

    @utils.admin_required
    def delete(self, path):
        page = models.Page.query.get_or_404(path)
        models.db.session.delete(page)
        models.commit()
        return {}

class PageList(flask_restful.Resource):
    """Retrieve all pages available"""

    resource_fields = {
        'pages': fields.Nested({
            'path': fields.String,
            'title': fields.String,
        })
    }

    @flask_restful.marshal_with(resource_fields)
    def get(self):
        return dict(pages = models.Page.query.all())

api.add_resource(Page, '/api/page/<path:path>')
api.add_resource(PageList, '/api/page')

class Attachment(flask_restful.Resource):
    """"Allow updating and deleting of individual files"""

    attachment_fields = {
        'aid': fields.String,
        'filename': fields.String,
    }

    challenge_fields = {
        'name': fields.String,
        'cid': fields.Integer,
    }

    resource_fields = attachment_fields.copy()
    resource_fields['challenges'] = fields.List(
            fields.Nested(challenge_fields))

    decorators = [utils.admin_required]

    @flask_restful.marshal_with(resource_fields)
    def get(self, aid):
        return models.Attachment.query.get_or_404(aid)

    @flask_restful.marshal_with(resource_fields)
    def put(self, aid):
        attachment = models.Attachment.query.get_or_404(aid)
        attachment.filename = get_field('filename')
        attachment.set_challenges(get_field('challenges'))

        app.logger.info('Attachment %s updated by %r.', attachment, models.User.current())
        models.commit()
        cache.clear()
        return attachment

    def delete(self, aid):
        attachment = models.Attachment.query.get_or_404(aid)
        #Probably do not need to delete from disk
        attachment.delete()

        app.logger.info('Attachment %s deleted by %r.', attachment, models.User.current())
        models.commit()
        cache.clear()



class AttachmentList(flask_restful.Resource):
    """Allow uploading of files."""

    resource_fields = {
        'attachments': fields.Nested(Attachment.resource_fields)
    }

    decorators = [utils.admin_required]

    def post(self):
        fp = flask.request.files['file']
        aid, fpath = attachments.backend.upload(fp)
        attachment = models.Attachment.query.get(aid)
        if not attachment:
            models.Attachment.create(aid, fp.filename, fp.mimetype)
            models.commit()
            cache.clear()
        return dict(aid=aid, fpath=fpath, content_type=fp.mimetype)

    @flask_restful.marshal_with(resource_fields)
    def get(self):
        return dict(attachments=list(models.Attachment.query.all()))

api.add_resource(Attachment, '/api/attachments/<string:aid>')
api.add_resource(AttachmentList, '/api/attachments')


class BackupRestore(flask_restful.Resource):
    """Control for backup and restore."""
    decorators = [utils.admin_required]

    def get(self):
        # TODO: refactor, this is messy
        categories = {}
        for cat in models.Category.query.all():
            challenges = []
            for q in cat.challenges:
                attachments = []
                for a in q.attachments:
                    attachments.append({
                        'aid': a.aid,
                        'filename': a.filename,
                        'content_type': a.content_type,
                    })
                challenges.append({
                    'cid': q.cid,
                    'category': cat.slug,
                    'name': q.name,
                    'description': q.description,
                    'points': q.points,
                    'answer_hash': q.answer_hash,
                    'attachments': attachments,
                    'prerequisite': q.prerequisite,
                    'weight': q.weight,
                })
            categories[cat.slug] = {
                'name': cat.name,
                'description': cat.description,
                'challenges': challenges,
                'slug': cat.slug,
            }
        return (
            {'categories': categories},
            200,
            {'Content-Disposition': 'attachment; filename=challenges.json'})

    def post(self):
        # TODO: refactor, this is messy
        data = flask.request.get_json()
        categories = data['categories']

        if data.get('replace', False):
            models.Attachment.query.delete()
            models.Challenge.query.delete()
            models.Category.query.delete()

        cats = {}
        challs = 0
        for catslug, cat in categories.iteritems():
            newcat = models.Category()
            for f in ('name', 'description', 'slug'):
                setattr(newcat, f, cat[f])
            models.db.session.add(newcat)
            cats[catslug] = newcat

            for challenge in cat['challenges']:
                newchall = models.Challenge()
                for f in ('cid', 'name', 'description', 'points', 'answer_hash',
                          'prerequisite', 'weight'):
                    setattr(newchall, f, challenge.get(f, None))
                newchall.category = newcat
                models.db.session.add(newchall)
                challs += 1
                for a in challenge.get('attachments', []):
                    attachment = models.Attachment()
                    attachment.challenge = newchall
                    attachment.aid = a['aid']
                    attachment.filename = a['filename']
                    attachment.content_type = a['content_type']
                    models.db.session.add(attachment)

        models.commit()
        cache.clear()
        return {'message': '%d Categories and %d Challenges imported.' %
                (len(cats), challs)}

api.add_resource(BackupRestore, '/api/backup')


class CTFTimeScoreFeed(flask_restful.Resource):
    """Provide a JSON feed to CTFTime.

    At this time, it is only intended to cover the manditory fields in the
    feed: https://ctftime.org/json-scoreboard-feed
    """
    
    def get(self):
        standings = [{'pos': i, 'team': v.name, 'score': v.score}
                for i, v in models.Team.enumerate()]
        data = {'standings': standings} 
        return data, 200, {'X-No-XSSI': 1}

api.add_resource(CTFTimeScoreFeed, '/api/ctftime/scoreboard')


class Configz(flask_restful.Resource):
    """Dump the config."""

    decorators = [utils.admin_required]

    def get(self):
        return repr(app.config)

api.add_resource(Configz, '/api/configz')


class ToolsRecalculate(flask_restful.Resource):
    """Recalculate the scores."""

    decorators = [utils.admin_required]

    def post(self):
        changed = 0
        for team in models.Team.query.all():
            old = team.score
            team.update_score()
            changed += 1 if team.score != old else 0
        models.commit()
        cache.clear()
        return {'message': ('Recalculated, %d changed.' % changed)}

api.add_resource(ToolsRecalculate, '/api/tools/recalculate')<|MERGE_RESOLUTION|>--- conflicted
+++ resolved
@@ -208,11 +208,7 @@
 
     @flask_restful.marshal_with(resource_fields)
     def get(self, team_id):
-<<<<<<< HEAD
-        print team_id
-=======
         # TODO: this takes too many queries, fix to 1
->>>>>>> cf9d0822
         team = models.Team.query.get_or_404(team_id)
         return self._marshal_team(team, extended=True)
 
