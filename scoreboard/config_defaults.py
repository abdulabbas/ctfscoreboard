--- conflicted
+++ resolved
@@ -37,11 +37,8 @@
         TEAM_SECRET_KEY = None
         SESSION_COOKIE_HTTPONLY = True
         SESSION_COOKIE_SECURE = True
-<<<<<<< HEAD
         SQLALCHEMY_TRACK_MODIFICATIONS = True
-=======
         SESSION_EXPIRATION_SECONDS = 60 * 60
->>>>>>> 8fc18ee9
         SYSTEM_NAME = 'root'
         TEAMS = True
         TEASE_HIDDEN = True
